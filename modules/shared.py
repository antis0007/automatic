--- conflicted
+++ resolved
@@ -1,506 +1,503 @@
-import argparse
-import datetime
-import json
-import os
-import sys
-from collections import OrderedDict
-import time
-
-import gradio as gr
-import tqdm
-
-import modules.artists
-import modules.interrogate
-import modules.memmon
-import modules.sd_models
-import modules.styles
-import modules.devices as devices
-from modules import sd_samplers, sd_models, localization
-from modules.hypernetworks import hypernetwork
-from modules.paths import models_path, script_path, sd_path
-
-sd_model_file = os.path.join(script_path, 'model.ckpt')
-default_sd_model_file = sd_model_file
-parser = argparse.ArgumentParser()
-parser.add_argument("--config", type=str, default=os.path.join(sd_path, "configs/stable-diffusion/v1-inference.yaml"), help="path to config which constructs model",)
-parser.add_argument("--ckpt", type=str, default=sd_model_file, help="path to checkpoint of stable diffusion model; if specified, this checkpoint will be added to the list of checkpoints and loaded",)
-parser.add_argument("--ckpt-dir", type=str, default=None, help="Path to directory with stable diffusion checkpoints")
-parser.add_argument("--gfpgan-dir", type=str, help="GFPGAN directory", default=('./src/gfpgan' if os.path.exists('./src/gfpgan') else './GFPGAN'))
-parser.add_argument("--gfpgan-model", type=str, help="GFPGAN model file name", default=None)
-parser.add_argument("--no-half", action='store_true', help="do not switch the model to 16-bit floats")
-parser.add_argument("--no-half-vae", action='store_true', help="do not switch the VAE model to 16-bit floats")
-parser.add_argument("--no-progressbar-hiding", action='store_true', help="do not hide progressbar in gradio UI (we hide it because it slows down ML if you have hardware acceleration in browser)")
-parser.add_argument("--max-batch-count", type=int, default=16, help="maximum batch count value for the UI")
-parser.add_argument("--embeddings-dir", type=str, default=os.path.join(script_path, 'embeddings'), help="embeddings directory for textual inversion (default: embeddings)")
-parser.add_argument("--hypernetwork-dir", type=str, default=os.path.join(models_path, 'hypernetworks'), help="hypernetwork directory")
-parser.add_argument("--localizations-dir", type=str, default=os.path.join(script_path, 'localizations'), help="localizations directory")
-parser.add_argument("--allow-code", action='store_true', help="allow custom script execution from webui")
-parser.add_argument("--medvram", action='store_true', help="enable stable diffusion model optimizations for sacrificing a little speed for low VRM usage")
-parser.add_argument("--lowvram", action='store_true', help="enable stable diffusion model optimizations for sacrificing a lot of speed for very low VRM usage")
-parser.add_argument("--lowram", action='store_true', help="load stable diffusion checkpoint weights to VRAM instead of RAM")
-parser.add_argument("--always-batch-cond-uncond", action='store_true', help="disables cond/uncond batching that is enabled to save memory with --medvram or --lowvram")
-parser.add_argument("--unload-gfpgan", action='store_true', help="does not do anything.")
-parser.add_argument("--precision", type=str, help="evaluate at this precision", choices=["full", "autocast"], default="autocast")
-parser.add_argument("--share", action='store_true', help="use share=True for gradio and make the UI accessible through their site")
-parser.add_argument("--ngrok", type=str, help="ngrok authtoken, alternative to gradio --share", default=None)
-parser.add_argument("--ngrok-region", type=str, help="The region in which ngrok should start.", default="us")
-parser.add_argument("--codeformer-models-path", type=str, help="Path to directory with codeformer model file(s).", default=os.path.join(models_path, 'Codeformer'))
-parser.add_argument("--gfpgan-models-path", type=str, help="Path to directory with GFPGAN model file(s).", default=os.path.join(models_path, 'GFPGAN'))
-parser.add_argument("--esrgan-models-path", type=str, help="Path to directory with ESRGAN model file(s).", default=os.path.join(models_path, 'ESRGAN'))
-parser.add_argument("--bsrgan-models-path", type=str, help="Path to directory with BSRGAN model file(s).", default=os.path.join(models_path, 'BSRGAN'))
-parser.add_argument("--realesrgan-models-path", type=str, help="Path to directory with RealESRGAN model file(s).", default=os.path.join(models_path, 'RealESRGAN'))
-parser.add_argument("--scunet-models-path", type=str, help="Path to directory with ScuNET model file(s).", default=os.path.join(models_path, 'ScuNET'))
-parser.add_argument("--swinir-models-path", type=str, help="Path to directory with SwinIR model file(s).", default=os.path.join(models_path, 'SwinIR'))
-parser.add_argument("--ldsr-models-path", type=str, help="Path to directory with LDSR model file(s).", default=os.path.join(models_path, 'LDSR'))
-parser.add_argument("--clip-models-path", type=str, help="Path to directory with CLIP model file(s).", default=None)
-parser.add_argument("--xformers", action='store_true', help="enable xformers for cross attention layers")
-parser.add_argument("--force-enable-xformers", action='store_true', help="enable xformers for cross attention layers regardless of whether the checking code thinks you can run it; do not make bug reports if this fails to work")
-parser.add_argument("--deepdanbooru", action='store_true', help="enable deepdanbooru interrogator")
-parser.add_argument("--opt-split-attention", action='store_true', help="force-enables Doggettx's cross-attention layer optimization. By default, it's on for torch cuda.")
-parser.add_argument("--opt-split-attention-invokeai", action='store_true', help="force-enables InvokeAI's cross-attention layer optimization. By default, it's on when cuda is unavailable.")
-parser.add_argument("--opt-split-attention-v1", action='store_true', help="enable older version of split attention optimization that does not consume all the VRAM it can find")
-parser.add_argument("--disable-opt-split-attention", action='store_true', help="force-disables cross-attention layer optimization")
-parser.add_argument("--use-cpu", nargs='+',choices=['all', 'sd', 'interrogate', 'gfpgan', 'swinir', 'esrgan', 'scunet', 'codeformer'], help="use CPU as torch device for specified modules", default=[], type=str.lower)
-parser.add_argument("--listen", action='store_true', help="launch gradio with 0.0.0.0 as server name, allowing to respond to network requests")
-parser.add_argument("--port", type=int, help="launch gradio with given server port, you need root/admin rights for ports < 1024, defaults to 7860 if available", default=None)
-parser.add_argument("--show-negative-prompt", action='store_true', help="does not do anything", default=False)
-parser.add_argument("--ui-config-file", type=str, help="filename to use for ui configuration", default=os.path.join(script_path, 'ui-config.json'))
-parser.add_argument("--hide-ui-dir-config", action='store_true', help="hide directory configuration from webui", default=False)
-parser.add_argument("--freeze-settings", action='store_true', help="disable editing settings", default=False)
-parser.add_argument("--ui-settings-file", type=str, help="filename to use for ui settings", default=os.path.join(script_path, 'config.json'))
-parser.add_argument("--gradio-debug",  action='store_true', help="launch gradio with --debug option")
-parser.add_argument("--gradio-auth", type=str, help='set gradio authentication like "username:password"; or comma-delimit multiple like "u1:p1,u2:p2,u3:p3"', default=None)
-parser.add_argument("--gradio-img2img-tool", type=str, help='gradio image uploader tool: can be either editor for ctopping, or color-sketch for drawing', choices=["color-sketch", "editor"], default="editor")
-parser.add_argument("--opt-channelslast", action='store_true', help="change memory type for stable diffusion to channels last")
-parser.add_argument("--styles-file", type=str, help="filename to use for styles", default=os.path.join(script_path, 'styles.csv'))
-parser.add_argument("--autolaunch", action='store_true', help="open the webui URL in the system's default browser upon launch", default=False)
-parser.add_argument("--theme", type=str, help="launches the UI with light or dark theme", default=None)
-parser.add_argument("--use-textbox-seed", action='store_true', help="use textbox for seeds in UI (no up/down, but possible to input long seeds)", default=False)
-parser.add_argument("--disable-console-progressbars", action='store_true', help="do not output progressbars to console", default=False)
-parser.add_argument("--enable-console-prompts", action='store_true', help="print prompts to console when generating with txt2img and img2img", default=False)
-parser.add_argument('--vae-path', type=str, help='Path to Variational Autoencoders model', default=None)
-parser.add_argument("--disable-safe-unpickle", action='store_true', help="disable checking pytorch models for malicious code", default=False)
-parser.add_argument("--api", action='store_true', help="use api=True to launch the api with the webui")
-parser.add_argument("--nowebui", action='store_true', help="use api=True to launch the api instead of the webui")
-parser.add_argument("--ui-debug-mode", action='store_true', help="Don't load model to quickly launch UI")
-parser.add_argument("--device-id", type=str, help="Select the default CUDA device to use (export CUDA_VISIBLE_DEVICES=0,1,etc might be needed before)", default=None)
-parser.add_argument("--administrator", action='store_true', help="Administrator rights", default=False)
-
-cmd_opts = parser.parse_args()
-restricted_opts = {
-    "samples_filename_pattern",
-    "directories_filename_pattern",
-    "outdir_samples",
-    "outdir_txt2img_samples",
-    "outdir_img2img_samples",
-    "outdir_extras_samples",
-    "outdir_grids",
-    "outdir_txt2img_grids",
-    "outdir_save",
-}
-
-cmd_opts.disable_extension_access = cmd_opts.share or cmd_opts.listen
-
-devices.device, devices.device_interrogate, devices.device_gfpgan, devices.device_swinir, devices.device_esrgan, devices.device_scunet, devices.device_codeformer = \
-(devices.cpu if any(y in cmd_opts.use_cpu for y in [x, 'all']) else devices.get_optimal_device() for x in ['sd', 'interrogate', 'gfpgan', 'swinir', 'esrgan', 'scunet', 'codeformer'])
-
-device = devices.device
-weight_load_location = None if cmd_opts.lowram else "cpu"
-
-batch_cond_uncond = cmd_opts.always_batch_cond_uncond or not (cmd_opts.lowvram or cmd_opts.medvram)
-parallel_processing_allowed = not cmd_opts.lowvram and not cmd_opts.medvram
-xformers_available = False
-config_filename = cmd_opts.ui_settings_file
-
-os.makedirs(cmd_opts.hypernetwork_dir, exist_ok=True)
-hypernetworks = hypernetwork.list_hypernetworks(cmd_opts.hypernetwork_dir)
-loaded_hypernetwork = None
-
-def reload_hypernetworks():
-    global hypernetworks
-
-    hypernetworks = hypernetwork.list_hypernetworks(cmd_opts.hypernetwork_dir)
-    hypernetwork.load_hypernetwork(opts.sd_hypernetwork)
-
-
-class State:
-    skipped = False
-    interrupted = False
-    job = ""
-    job_no = 0
-    job_count = 0
-    job_timestamp = '0'
-    sampling_step = 0
-    sampling_steps = 0
-    current_latent = None
-    current_image = None
-    current_image_sampling_step = 0
-    textinfo = None
-<<<<<<< HEAD
-    time_start = None
-=======
-    need_restart = False
->>>>>>> 55688c48
-
-    def skip(self):
-        self.skipped = True
-
-    def interrupt(self):
-        self.interrupted = True
-
-    def nextjob(self):
-        self.job_no += 1
-        self.sampling_step = 0
-        self.current_image_sampling_step = 0
-
-    def dict(self):
-        obj = {
-            "skipped": self.skipped,
-            "interrupted": self.skipped,
-            "job": self.job,
-            "job_count": self.job_count,
-            "job_no": self.job_no,
-            "sampling_step": self.sampling_step,
-            "sampling_steps": self.sampling_steps,
-        }
-
-        return obj
-
-    def begin(self):
-        self.sampling_step = 0
-        self.job_count = -1
-        self.job_no = 0
-        self.job_timestamp = datetime.datetime.now().strftime("%Y%m%d%H%M%S")
-        self.current_latent = None
-        self.current_image = None
-        self.current_image_sampling_step = 0
-        self.skipped = False
-        self.interrupted = False
-        self.textinfo = None
-        self.time_start = time.time()
-
-        devices.torch_gc()
-
-    def end(self):
-        self.job = ""
-        self.job_count = 0
-
-        devices.torch_gc()
-
-state = State()
-
-artist_db = modules.artists.ArtistsDatabase(os.path.join(script_path, 'artists.csv'))
-
-styles_filename = cmd_opts.styles_file
-prompt_styles = modules.styles.StyleDatabase(styles_filename)
-
-interrogator = modules.interrogate.InterrogateModels("interrogate")
-
-face_restorers = []
-
-localization.list_localizations(cmd_opts.localizations_dir)
-
-
-def realesrgan_models_names():
-    import modules.realesrgan_model
-    return [x.name for x in modules.realesrgan_model.get_realesrgan_models(None)]
-
-
-class OptionInfo:
-    def __init__(self, default=None, label="", component=None, component_args=None, onchange=None, section=None, refresh=None):
-        self.default = default
-        self.label = label
-        self.component = component
-        self.component_args = component_args
-        self.onchange = onchange
-        self.section = section
-        self.refresh = refresh
-
-
-def options_section(section_identifier, options_dict):
-    for k, v in options_dict.items():
-        v.section = section_identifier
-
-    return options_dict
-
-
-hide_dirs = {"visible": not cmd_opts.hide_ui_dir_config}
-
-options_templates = {}
-
-options_templates.update(options_section(('saving-images', "Saving images/grids"), {
-    "samples_save": OptionInfo(True, "Always save all generated images"),
-    "samples_format": OptionInfo('png', 'File format for images'),
-    "samples_filename_pattern": OptionInfo("", "Images filename pattern", component_args=hide_dirs),
-    "save_images_add_number": OptionInfo(True, "Add number to filename when saving", component_args=hide_dirs),
-
-    "grid_save": OptionInfo(True, "Always save all generated image grids"),
-    "grid_format": OptionInfo('png', 'File format for grids'),
-    "grid_extended_filename": OptionInfo(False, "Add extended info (seed, prompt) to filename when saving grid"),
-    "grid_only_if_multiple": OptionInfo(True, "Do not save grids consisting of one picture"),
-    "grid_prevent_empty_spots": OptionInfo(False, "Prevent empty spots in grid (when set to autodetect)"),
-    "n_rows": OptionInfo(-1, "Grid row count; use -1 for autodetect and 0 for it to be same as batch size", gr.Slider, {"minimum": -1, "maximum": 16, "step": 1}),
-
-    "enable_pnginfo": OptionInfo(True, "Save text information about generation parameters as chunks to png files"),
-    "save_txt": OptionInfo(False, "Create a text file next to every image with generation parameters."),
-    "save_images_before_face_restoration": OptionInfo(False, "Save a copy of image before doing face restoration."),
-    "jpeg_quality": OptionInfo(80, "Quality for saved jpeg images", gr.Slider, {"minimum": 1, "maximum": 100, "step": 1}),
-    "export_for_4chan": OptionInfo(True, "If PNG image is larger than 4MB or any dimension is larger than 4000, downscale and save copy as JPG"),
-
-    "use_original_name_batch": OptionInfo(False, "Use original name for output filename during batch process in extras tab"),
-    "save_selected_only": OptionInfo(True, "When using 'Save' button, only save a single selected image"),
-    "do_not_add_watermark": OptionInfo(False, "Do not add watermark to images"),
-}))
-
-options_templates.update(options_section(('saving-paths', "Paths for saving"), {
-    "outdir_samples": OptionInfo("", "Output directory for images; if empty, defaults to three directories below", component_args=hide_dirs),
-    "outdir_txt2img_samples": OptionInfo("outputs/txt2img-images", 'Output directory for txt2img images', component_args=hide_dirs),
-    "outdir_img2img_samples": OptionInfo("outputs/img2img-images", 'Output directory for img2img images', component_args=hide_dirs),
-    "outdir_extras_samples": OptionInfo("outputs/extras-images", 'Output directory for images from extras tab', component_args=hide_dirs),
-    "outdir_grids": OptionInfo("", "Output directory for grids; if empty, defaults to two directories below", component_args=hide_dirs),
-    "outdir_txt2img_grids": OptionInfo("outputs/txt2img-grids", 'Output directory for txt2img grids', component_args=hide_dirs),
-    "outdir_img2img_grids": OptionInfo("outputs/img2img-grids", 'Output directory for img2img grids', component_args=hide_dirs),
-    "outdir_save": OptionInfo("log/images", "Directory for saving images using the Save button", component_args=hide_dirs),
-}))
-
-options_templates.update(options_section(('saving-to-dirs', "Saving to a directory"), {
-    "save_to_dirs": OptionInfo(False, "Save images to a subdirectory"),
-    "grid_save_to_dirs": OptionInfo(False, "Save grids to a subdirectory"),
-    "use_save_to_dirs_for_ui": OptionInfo(False, "When using \"Save\" button, save images to a subdirectory"),
-    "directories_filename_pattern": OptionInfo("", "Directory name pattern", component_args=hide_dirs),
-    "directories_max_prompt_words": OptionInfo(8, "Max prompt words for [prompt_words] pattern", gr.Slider, {"minimum": 1, "maximum": 20, "step": 1, **hide_dirs}),
-}))
-
-options_templates.update(options_section(('upscaling', "Upscaling"), {
-    "ESRGAN_tile": OptionInfo(192, "Tile size for ESRGAN upscalers. 0 = no tiling.", gr.Slider, {"minimum": 0, "maximum": 512, "step": 16}),
-    "ESRGAN_tile_overlap": OptionInfo(8, "Tile overlap, in pixels for ESRGAN upscalers. Low values = visible seam.", gr.Slider, {"minimum": 0, "maximum": 48, "step": 1}),
-    "realesrgan_enabled_models": OptionInfo(["R-ESRGAN x4+", "R-ESRGAN x4+ Anime6B"], "Select which Real-ESRGAN models to show in the web UI. (Requires restart)", gr.CheckboxGroup, lambda: {"choices": realesrgan_models_names()}),
-    "SWIN_tile": OptionInfo(192, "Tile size for all SwinIR.", gr.Slider, {"minimum": 16, "maximum": 512, "step": 16}),
-    "SWIN_tile_overlap": OptionInfo(8, "Tile overlap, in pixels for SwinIR. Low values = visible seam.", gr.Slider, {"minimum": 0, "maximum": 48, "step": 1}),
-    "ldsr_steps": OptionInfo(100, "LDSR processing steps. Lower = faster", gr.Slider, {"minimum": 1, "maximum": 200, "step": 1}),
-    "upscaler_for_img2img": OptionInfo(None, "Upscaler for img2img", gr.Dropdown, lambda: {"choices": [x.name for x in sd_upscalers]}),
-    "use_scale_latent_for_hires_fix": OptionInfo(False, "Upscale latent space image when doing hires. fix"),
-}))
-
-options_templates.update(options_section(('face-restoration', "Face restoration"), {
-    "face_restoration_model": OptionInfo(None, "Face restoration model", gr.Radio, lambda: {"choices": [x.name() for x in face_restorers]}),
-    "code_former_weight": OptionInfo(0.5, "CodeFormer weight parameter; 0 = maximum effect; 1 = minimum effect", gr.Slider, {"minimum": 0, "maximum": 1, "step": 0.01}),
-    "face_restoration_unload": OptionInfo(False, "Move face restoration model from VRAM into RAM after processing"),
-}))
-
-options_templates.update(options_section(('system', "System"), {
-    "memmon_poll_rate": OptionInfo(8, "VRAM usage polls per second during generation. Set to 0 to disable.", gr.Slider, {"minimum": 0, "maximum": 40, "step": 1}),
-    "samples_log_stdout": OptionInfo(False, "Always print all generation info to standard output"),
-    "multiple_tqdm": OptionInfo(True, "Add a second progress bar to the console that shows progress for an entire job."),
-}))
-
-options_templates.update(options_section(('training', "Training"), {
-    "unload_models_when_training": OptionInfo(False, "Move VAE and CLIP to RAM when training if possible. Saves VRAM."),
-    "dataset_filename_word_regex": OptionInfo("", "Filename word regex"),
-    "dataset_filename_join_string": OptionInfo(" ", "Filename join string"),
-    "training_image_repeats_per_epoch": OptionInfo(1, "Number of repeats for a single input image per epoch; used only for displaying epoch number", gr.Number, {"precision": 0}),
-    "training_write_csv_every": OptionInfo(500, "Save an csv containing the loss to log directory every N steps, 0 to disable"),
-    "training_xattention_optimizations": OptionInfo(False, "Use cross attention optimizations while training"),
-}))
-
-options_templates.update(options_section(('sd', "Stable Diffusion"), {
-    "sd_model_checkpoint": OptionInfo(None, "Stable Diffusion checkpoint", gr.Dropdown, lambda: {"choices": modules.sd_models.checkpoint_tiles()}, refresh=sd_models.list_models),
-    "sd_checkpoint_cache": OptionInfo(0, "Checkpoints to cache in RAM", gr.Slider, {"minimum": 0, "maximum": 10, "step": 1}),
-    "sd_hypernetwork": OptionInfo("None", "Hypernetwork", gr.Dropdown, lambda: {"choices": ["None"] + [x for x in hypernetworks.keys()]}, refresh=reload_hypernetworks),
-    "sd_hypernetwork_strength": OptionInfo(1.0, "Hypernetwork strength", gr.Slider, {"minimum": 0.0, "maximum": 1.0, "step": 0.001}),
-    "inpainting_mask_weight": OptionInfo(1.0, "Inpainting conditioning mask strength", gr.Slider, {"minimum": 0.0, "maximum": 1.0, "step": 0.01}),
-    "img2img_color_correction": OptionInfo(False, "Apply color correction to img2img results to match original colors."),
-    "save_images_before_color_correction": OptionInfo(False, "Save a copy of image before applying color correction to img2img results"),
-    "img2img_fix_steps": OptionInfo(False, "With img2img, do exactly the amount of steps the slider specifies (normally you'd do less with less denoising)."),
-    "enable_quantization": OptionInfo(False, "Enable quantization in K samplers for sharper and cleaner results. This may change existing seeds. Requires restart to apply."),
-    "enable_emphasis": OptionInfo(True, "Emphasis: use (text) to make model pay more attention to text and [text] to make it pay less attention"),
-    "use_old_emphasis_implementation": OptionInfo(False, "Use old emphasis implementation. Can be useful to reproduce old seeds."),
-    "enable_batch_seeds": OptionInfo(True, "Make K-diffusion samplers produce same images in a batch as when making a single image"),
-    "comma_padding_backtrack": OptionInfo(20, "Increase coherency by padding from the last comma within n tokens when using more than 75 tokens", gr.Slider, {"minimum": 0, "maximum": 74, "step": 1 }),
-    "filter_nsfw": OptionInfo(False, "Filter NSFW content"),
-    'CLIP_stop_at_last_layers': OptionInfo(1, "Stop At last layers of CLIP model", gr.Slider, {"minimum": 1, "maximum": 12, "step": 1}),
-    "random_artist_categories": OptionInfo([], "Allowed categories for random artists selection when using the Roll button", gr.CheckboxGroup, {"choices": artist_db.categories()}),
-}))
-
-options_templates.update(options_section(('interrogate', "Interrogate Options"), {
-    "interrogate_keep_models_in_memory": OptionInfo(False, "Interrogate: keep models in VRAM"),
-    "interrogate_use_builtin_artists": OptionInfo(True, "Interrogate: use artists from artists.csv"),
-    "interrogate_return_ranks": OptionInfo(False, "Interrogate: include ranks of model tags matches in results (Has no effect on caption-based interrogators)."),
-    "interrogate_clip_num_beams": OptionInfo(1, "Interrogate: num_beams for BLIP", gr.Slider, {"minimum": 1, "maximum": 16, "step": 1}),
-    "interrogate_clip_min_length": OptionInfo(24, "Interrogate: minimum description length (excluding artists, etc..)", gr.Slider, {"minimum": 1, "maximum": 128, "step": 1}),
-    "interrogate_clip_max_length": OptionInfo(48, "Interrogate: maximum description length", gr.Slider, {"minimum": 1, "maximum": 256, "step": 1}),
-    "interrogate_clip_dict_limit": OptionInfo(1500, "CLIP: maximum number of lines in text file (0 = No limit)"),
-    "interrogate_deepbooru_score_threshold": OptionInfo(0.5, "Interrogate: deepbooru score threshold", gr.Slider, {"minimum": 0, "maximum": 1, "step": 0.01}),
-    "deepbooru_sort_alpha": OptionInfo(True, "Interrogate: deepbooru sort alphabetically"),
-    "deepbooru_use_spaces": OptionInfo(False, "use spaces for tags in deepbooru"),
-    "deepbooru_escape": OptionInfo(True, "escape (\\) brackets in deepbooru (so they are used as literal brackets and not for emphasis)"),
-}))
-
-options_templates.update(options_section(('ui', "User interface"), {
-    "show_progressbar": OptionInfo(True, "Show progressbar"),
-    "show_progress_every_n_steps": OptionInfo(0, "Show image creation progress every N sampling steps. Set 0 to disable.", gr.Slider, {"minimum": 0, "maximum": 32, "step": 1}),
-    "show_progress_grid": OptionInfo(True, "Show previews of all images generated in a batch as a grid"),
-    "return_grid": OptionInfo(True, "Show grid in results for web"),
-    "do_not_show_images": OptionInfo(False, "Do not show any images in results for web"),
-    "add_model_hash_to_info": OptionInfo(True, "Add model hash to generation information"),
-    "add_model_name_to_info": OptionInfo(False, "Add model name to generation information"),
-    "disable_weights_auto_swap": OptionInfo(False, "When reading generation parameters from text into UI (from PNG info or pasted text), do not change the selected model/checkpoint."),
-    "send_seed": OptionInfo(True, "Send seed when sending prompt or image to other interface"),
-    "font": OptionInfo("", "Font for image grids that have text"),
-    "js_modal_lightbox": OptionInfo(True, "Enable full page image viewer"),
-    "js_modal_lightbox_initially_zoomed": OptionInfo(True, "Show images zoomed in by default in full page image viewer"),
-    "show_progress_in_title": OptionInfo(True, "Show generation progress in window title."),
-    'quicksettings': OptionInfo("sd_model_checkpoint", "Quicksettings list"),
-    'localization': OptionInfo("None", "Localization (requires restart)", gr.Dropdown, lambda: {"choices": ["None"] + list(localization.localizations.keys())}, refresh=lambda: localization.list_localizations(cmd_opts.localizations_dir)),
-}))
-
-options_templates.update(options_section(('sampler-params', "Sampler parameters"), {
-    "hide_samplers": OptionInfo([], "Hide samplers in user interface (requires restart)", gr.CheckboxGroup, lambda: {"choices": [x.name for x in sd_samplers.all_samplers]}),
-    "eta_ddim": OptionInfo(0.0, "eta (noise multiplier) for DDIM", gr.Slider, {"minimum": 0.0, "maximum": 1.0, "step": 0.01}),
-    "eta_ancestral": OptionInfo(1.0, "eta (noise multiplier) for ancestral samplers", gr.Slider, {"minimum": 0.0, "maximum": 1.0, "step": 0.01}),
-    "ddim_discretize": OptionInfo('uniform', "img2img DDIM discretize", gr.Radio, {"choices": ['uniform', 'quad']}),
-    's_churn': OptionInfo(0.0, "sigma churn", gr.Slider, {"minimum": 0.0, "maximum": 1.0, "step": 0.01}),
-    's_tmin':  OptionInfo(0.0, "sigma tmin",  gr.Slider, {"minimum": 0.0, "maximum": 1.0, "step": 0.01}),
-    's_noise': OptionInfo(1.0, "sigma noise", gr.Slider, {"minimum": 0.0, "maximum": 1.0, "step": 0.01}),
-    'eta_noise_seed_delta': OptionInfo(0, "Eta noise seed delta", gr.Number, {"precision": 0}),
-}))
-
-options_templates.update(options_section((None, "Hidden options"), {
-    "disabled_extensions": OptionInfo([], "Disable those extensions"),
-}))
-
-options_templates.update()
-
-
-class Options:
-    data = None
-    data_labels = options_templates
-    typemap = {int: float}
-
-    def __init__(self):
-        self.data = {k: v.default for k, v in self.data_labels.items()}
-
-    def __setattr__(self, key, value):
-        if self.data is not None:
-            if key in self.data or key in self.data_labels:
-                self.data[key] = value
-                return
-
-        return super(Options, self).__setattr__(key, value)
-
-    def __getattr__(self, item):
-        if self.data is not None:
-            if item in self.data:
-                return self.data[item]
-
-        if item in self.data_labels:
-            return self.data_labels[item].default
-
-        return super(Options, self).__getattribute__(item)
-
-    def save(self, filename):
-        with open(filename, "w", encoding="utf8") as file:
-            json.dump(self.data, file, indent=4)
-
-    def same_type(self, x, y):
-        if x is None or y is None:
-            return True
-
-        type_x = self.typemap.get(type(x), type(x))
-        type_y = self.typemap.get(type(y), type(y))
-
-        return type_x == type_y
-
-    def load(self, filename):
-        with open(filename, "r", encoding="utf8") as file:
-            self.data = json.load(file)
-
-        bad_settings = 0
-        for k, v in self.data.items():
-            info = self.data_labels.get(k, None)
-            if info is not None and not self.same_type(info.default, v):
-                print(f"Warning: bad setting value: {k}: {v} ({type(v).__name__}; expected {type(info.default).__name__})", file=sys.stderr)
-                bad_settings += 1
-
-        if bad_settings > 0:
-            print(f"The program is likely to not work with bad settings.\nSettings file: {filename}\nEither fix the file, or delete it and restart.", file=sys.stderr)
-
-    def onchange(self, key, func):
-        item = self.data_labels.get(key)
-        item.onchange = func
-
-        func()
-
-    def dumpjson(self):
-        d = {k: self.data.get(k, self.data_labels.get(k).default) for k in self.data_labels.keys()}
-        return json.dumps(d)
-
-    def add_option(self, key, info):
-        self.data_labels[key] = info
-
-    def reorder(self):
-        """reorder settings so that all items related to section always go together"""
-
-        section_ids = {}
-        settings_items = self.data_labels.items()
-        for k, item in settings_items:
-            if item.section not in section_ids:
-                section_ids[item.section] = len(section_ids)
-
-        self.data_labels = {k: v for k, v in sorted(settings_items, key=lambda x: section_ids[x[1].section])}
-
-
-opts = Options()
-if os.path.exists(config_filename):
-    opts.load(config_filename)
-
-sd_upscalers = []
-
-sd_model = None
-
-clip_model = None
-
-progress_print_out = sys.stdout
-
-
-class TotalTQDM:
-    def __init__(self):
-        self._tqdm = None
-
-    def reset(self):
-        self._tqdm = tqdm.tqdm(
-            desc="Total progress",
-            total=state.job_count * state.sampling_steps,
-            position=1,
-            file=progress_print_out
-        )
-
-    def update(self):
-        if not opts.multiple_tqdm or cmd_opts.disable_console_progressbars:
-            return
-        if self._tqdm is None:
-            self.reset()
-        self._tqdm.update()
-
-    def updateTotal(self, new_total):
-        if not opts.multiple_tqdm or cmd_opts.disable_console_progressbars:
-            return
-        if self._tqdm is None:
-            self.reset()
-        self._tqdm.total=new_total
-
-    def clear(self):
-        if self._tqdm is not None:
-            self._tqdm.close()
-            self._tqdm = None
-
-
-total_tqdm = TotalTQDM()
-
-mem_mon = modules.memmon.MemUsageMonitor("MemMon", device, opts)
-mem_mon.start()
-
-
-def listfiles(dirname):
-    filenames = [os.path.join(dirname, x) for x in sorted(os.listdir(dirname)) if not x.startswith(".")]
-    return [file for file in filenames if os.path.isfile(file)]
+import argparse
+import datetime
+import json
+import os
+import sys
+from collections import OrderedDict
+import time
+
+import gradio as gr
+import tqdm
+
+import modules.artists
+import modules.interrogate
+import modules.memmon
+import modules.sd_models
+import modules.styles
+import modules.devices as devices
+from modules import sd_samplers, sd_models, localization
+from modules.hypernetworks import hypernetwork
+from modules.paths import models_path, script_path, sd_path
+
+sd_model_file = os.path.join(script_path, 'model.ckpt')
+default_sd_model_file = sd_model_file
+parser = argparse.ArgumentParser()
+parser.add_argument("--config", type=str, default=os.path.join(sd_path, "configs/stable-diffusion/v1-inference.yaml"), help="path to config which constructs model",)
+parser.add_argument("--ckpt", type=str, default=sd_model_file, help="path to checkpoint of stable diffusion model; if specified, this checkpoint will be added to the list of checkpoints and loaded",)
+parser.add_argument("--ckpt-dir", type=str, default=None, help="Path to directory with stable diffusion checkpoints")
+parser.add_argument("--gfpgan-dir", type=str, help="GFPGAN directory", default=('./src/gfpgan' if os.path.exists('./src/gfpgan') else './GFPGAN'))
+parser.add_argument("--gfpgan-model", type=str, help="GFPGAN model file name", default=None)
+parser.add_argument("--no-half", action='store_true', help="do not switch the model to 16-bit floats")
+parser.add_argument("--no-half-vae", action='store_true', help="do not switch the VAE model to 16-bit floats")
+parser.add_argument("--no-progressbar-hiding", action='store_true', help="do not hide progressbar in gradio UI (we hide it because it slows down ML if you have hardware acceleration in browser)")
+parser.add_argument("--max-batch-count", type=int, default=16, help="maximum batch count value for the UI")
+parser.add_argument("--embeddings-dir", type=str, default=os.path.join(script_path, 'embeddings'), help="embeddings directory for textual inversion (default: embeddings)")
+parser.add_argument("--hypernetwork-dir", type=str, default=os.path.join(models_path, 'hypernetworks'), help="hypernetwork directory")
+parser.add_argument("--localizations-dir", type=str, default=os.path.join(script_path, 'localizations'), help="localizations directory")
+parser.add_argument("--allow-code", action='store_true', help="allow custom script execution from webui")
+parser.add_argument("--medvram", action='store_true', help="enable stable diffusion model optimizations for sacrificing a little speed for low VRM usage")
+parser.add_argument("--lowvram", action='store_true', help="enable stable diffusion model optimizations for sacrificing a lot of speed for very low VRM usage")
+parser.add_argument("--lowram", action='store_true', help="load stable diffusion checkpoint weights to VRAM instead of RAM")
+parser.add_argument("--always-batch-cond-uncond", action='store_true', help="disables cond/uncond batching that is enabled to save memory with --medvram or --lowvram")
+parser.add_argument("--unload-gfpgan", action='store_true', help="does not do anything.")
+parser.add_argument("--precision", type=str, help="evaluate at this precision", choices=["full", "autocast"], default="autocast")
+parser.add_argument("--share", action='store_true', help="use share=True for gradio and make the UI accessible through their site")
+parser.add_argument("--ngrok", type=str, help="ngrok authtoken, alternative to gradio --share", default=None)
+parser.add_argument("--ngrok-region", type=str, help="The region in which ngrok should start.", default="us")
+parser.add_argument("--codeformer-models-path", type=str, help="Path to directory with codeformer model file(s).", default=os.path.join(models_path, 'Codeformer'))
+parser.add_argument("--gfpgan-models-path", type=str, help="Path to directory with GFPGAN model file(s).", default=os.path.join(models_path, 'GFPGAN'))
+parser.add_argument("--esrgan-models-path", type=str, help="Path to directory with ESRGAN model file(s).", default=os.path.join(models_path, 'ESRGAN'))
+parser.add_argument("--bsrgan-models-path", type=str, help="Path to directory with BSRGAN model file(s).", default=os.path.join(models_path, 'BSRGAN'))
+parser.add_argument("--realesrgan-models-path", type=str, help="Path to directory with RealESRGAN model file(s).", default=os.path.join(models_path, 'RealESRGAN'))
+parser.add_argument("--scunet-models-path", type=str, help="Path to directory with ScuNET model file(s).", default=os.path.join(models_path, 'ScuNET'))
+parser.add_argument("--swinir-models-path", type=str, help="Path to directory with SwinIR model file(s).", default=os.path.join(models_path, 'SwinIR'))
+parser.add_argument("--ldsr-models-path", type=str, help="Path to directory with LDSR model file(s).", default=os.path.join(models_path, 'LDSR'))
+parser.add_argument("--clip-models-path", type=str, help="Path to directory with CLIP model file(s).", default=None)
+parser.add_argument("--xformers", action='store_true', help="enable xformers for cross attention layers")
+parser.add_argument("--force-enable-xformers", action='store_true', help="enable xformers for cross attention layers regardless of whether the checking code thinks you can run it; do not make bug reports if this fails to work")
+parser.add_argument("--deepdanbooru", action='store_true', help="enable deepdanbooru interrogator")
+parser.add_argument("--opt-split-attention", action='store_true', help="force-enables Doggettx's cross-attention layer optimization. By default, it's on for torch cuda.")
+parser.add_argument("--opt-split-attention-invokeai", action='store_true', help="force-enables InvokeAI's cross-attention layer optimization. By default, it's on when cuda is unavailable.")
+parser.add_argument("--opt-split-attention-v1", action='store_true', help="enable older version of split attention optimization that does not consume all the VRAM it can find")
+parser.add_argument("--disable-opt-split-attention", action='store_true', help="force-disables cross-attention layer optimization")
+parser.add_argument("--use-cpu", nargs='+',choices=['all', 'sd', 'interrogate', 'gfpgan', 'swinir', 'esrgan', 'scunet', 'codeformer'], help="use CPU as torch device for specified modules", default=[], type=str.lower)
+parser.add_argument("--listen", action='store_true', help="launch gradio with 0.0.0.0 as server name, allowing to respond to network requests")
+parser.add_argument("--port", type=int, help="launch gradio with given server port, you need root/admin rights for ports < 1024, defaults to 7860 if available", default=None)
+parser.add_argument("--show-negative-prompt", action='store_true', help="does not do anything", default=False)
+parser.add_argument("--ui-config-file", type=str, help="filename to use for ui configuration", default=os.path.join(script_path, 'ui-config.json'))
+parser.add_argument("--hide-ui-dir-config", action='store_true', help="hide directory configuration from webui", default=False)
+parser.add_argument("--freeze-settings", action='store_true', help="disable editing settings", default=False)
+parser.add_argument("--ui-settings-file", type=str, help="filename to use for ui settings", default=os.path.join(script_path, 'config.json'))
+parser.add_argument("--gradio-debug",  action='store_true', help="launch gradio with --debug option")
+parser.add_argument("--gradio-auth", type=str, help='set gradio authentication like "username:password"; or comma-delimit multiple like "u1:p1,u2:p2,u3:p3"', default=None)
+parser.add_argument("--gradio-img2img-tool", type=str, help='gradio image uploader tool: can be either editor for ctopping, or color-sketch for drawing', choices=["color-sketch", "editor"], default="editor")
+parser.add_argument("--opt-channelslast", action='store_true', help="change memory type for stable diffusion to channels last")
+parser.add_argument("--styles-file", type=str, help="filename to use for styles", default=os.path.join(script_path, 'styles.csv'))
+parser.add_argument("--autolaunch", action='store_true', help="open the webui URL in the system's default browser upon launch", default=False)
+parser.add_argument("--theme", type=str, help="launches the UI with light or dark theme", default=None)
+parser.add_argument("--use-textbox-seed", action='store_true', help="use textbox for seeds in UI (no up/down, but possible to input long seeds)", default=False)
+parser.add_argument("--disable-console-progressbars", action='store_true', help="do not output progressbars to console", default=False)
+parser.add_argument("--enable-console-prompts", action='store_true', help="print prompts to console when generating with txt2img and img2img", default=False)
+parser.add_argument('--vae-path', type=str, help='Path to Variational Autoencoders model', default=None)
+parser.add_argument("--disable-safe-unpickle", action='store_true', help="disable checking pytorch models for malicious code", default=False)
+parser.add_argument("--api", action='store_true', help="use api=True to launch the api with the webui")
+parser.add_argument("--nowebui", action='store_true', help="use api=True to launch the api instead of the webui")
+parser.add_argument("--ui-debug-mode", action='store_true', help="Don't load model to quickly launch UI")
+parser.add_argument("--device-id", type=str, help="Select the default CUDA device to use (export CUDA_VISIBLE_DEVICES=0,1,etc might be needed before)", default=None)
+parser.add_argument("--administrator", action='store_true', help="Administrator rights", default=False)
+
+cmd_opts = parser.parse_args()
+restricted_opts = {
+    "samples_filename_pattern",
+    "directories_filename_pattern",
+    "outdir_samples",
+    "outdir_txt2img_samples",
+    "outdir_img2img_samples",
+    "outdir_extras_samples",
+    "outdir_grids",
+    "outdir_txt2img_grids",
+    "outdir_save",
+}
+
+cmd_opts.disable_extension_access = cmd_opts.share or cmd_opts.listen
+
+devices.device, devices.device_interrogate, devices.device_gfpgan, devices.device_swinir, devices.device_esrgan, devices.device_scunet, devices.device_codeformer = \
+(devices.cpu if any(y in cmd_opts.use_cpu for y in [x, 'all']) else devices.get_optimal_device() for x in ['sd', 'interrogate', 'gfpgan', 'swinir', 'esrgan', 'scunet', 'codeformer'])
+
+device = devices.device
+weight_load_location = None if cmd_opts.lowram else "cpu"
+
+batch_cond_uncond = cmd_opts.always_batch_cond_uncond or not (cmd_opts.lowvram or cmd_opts.medvram)
+parallel_processing_allowed = not cmd_opts.lowvram and not cmd_opts.medvram
+xformers_available = False
+config_filename = cmd_opts.ui_settings_file
+
+os.makedirs(cmd_opts.hypernetwork_dir, exist_ok=True)
+hypernetworks = hypernetwork.list_hypernetworks(cmd_opts.hypernetwork_dir)
+loaded_hypernetwork = None
+
+def reload_hypernetworks():
+    global hypernetworks
+
+    hypernetworks = hypernetwork.list_hypernetworks(cmd_opts.hypernetwork_dir)
+    hypernetwork.load_hypernetwork(opts.sd_hypernetwork)
+
+
+class State:
+    skipped = False
+    interrupted = False
+    job = ""
+    job_no = 0
+    job_count = 0
+    job_timestamp = '0'
+    sampling_step = 0
+    sampling_steps = 0
+    current_latent = None
+    current_image = None
+    current_image_sampling_step = 0
+    textinfo = None
+    time_start = None
+    need_restart = False
+
+    def skip(self):
+        self.skipped = True
+
+    def interrupt(self):
+        self.interrupted = True
+
+    def nextjob(self):
+        self.job_no += 1
+        self.sampling_step = 0
+        self.current_image_sampling_step = 0
+
+    def dict(self):
+        obj = {
+            "skipped": self.skipped,
+            "interrupted": self.skipped,
+            "job": self.job,
+            "job_count": self.job_count,
+            "job_no": self.job_no,
+            "sampling_step": self.sampling_step,
+            "sampling_steps": self.sampling_steps,
+        }
+
+        return obj
+
+    def begin(self):
+        self.sampling_step = 0
+        self.job_count = -1
+        self.job_no = 0
+        self.job_timestamp = datetime.datetime.now().strftime("%Y%m%d%H%M%S")
+        self.current_latent = None
+        self.current_image = None
+        self.current_image_sampling_step = 0
+        self.skipped = False
+        self.interrupted = False
+        self.textinfo = None
+        self.time_start = time.time()
+
+        devices.torch_gc()
+
+    def end(self):
+        self.job = ""
+        self.job_count = 0
+
+        devices.torch_gc()
+
+state = State()
+
+artist_db = modules.artists.ArtistsDatabase(os.path.join(script_path, 'artists.csv'))
+
+styles_filename = cmd_opts.styles_file
+prompt_styles = modules.styles.StyleDatabase(styles_filename)
+
+interrogator = modules.interrogate.InterrogateModels("interrogate")
+
+face_restorers = []
+
+localization.list_localizations(cmd_opts.localizations_dir)
+
+
+def realesrgan_models_names():
+    import modules.realesrgan_model
+    return [x.name for x in modules.realesrgan_model.get_realesrgan_models(None)]
+
+
+class OptionInfo:
+    def __init__(self, default=None, label="", component=None, component_args=None, onchange=None, section=None, refresh=None):
+        self.default = default
+        self.label = label
+        self.component = component
+        self.component_args = component_args
+        self.onchange = onchange
+        self.section = section
+        self.refresh = refresh
+
+
+def options_section(section_identifier, options_dict):
+    for k, v in options_dict.items():
+        v.section = section_identifier
+
+    return options_dict
+
+
+hide_dirs = {"visible": not cmd_opts.hide_ui_dir_config}
+
+options_templates = {}
+
+options_templates.update(options_section(('saving-images', "Saving images/grids"), {
+    "samples_save": OptionInfo(True, "Always save all generated images"),
+    "samples_format": OptionInfo('png', 'File format for images'),
+    "samples_filename_pattern": OptionInfo("", "Images filename pattern", component_args=hide_dirs),
+    "save_images_add_number": OptionInfo(True, "Add number to filename when saving", component_args=hide_dirs),
+
+    "grid_save": OptionInfo(True, "Always save all generated image grids"),
+    "grid_format": OptionInfo('png', 'File format for grids'),
+    "grid_extended_filename": OptionInfo(False, "Add extended info (seed, prompt) to filename when saving grid"),
+    "grid_only_if_multiple": OptionInfo(True, "Do not save grids consisting of one picture"),
+    "grid_prevent_empty_spots": OptionInfo(False, "Prevent empty spots in grid (when set to autodetect)"),
+    "n_rows": OptionInfo(-1, "Grid row count; use -1 for autodetect and 0 for it to be same as batch size", gr.Slider, {"minimum": -1, "maximum": 16, "step": 1}),
+
+    "enable_pnginfo": OptionInfo(True, "Save text information about generation parameters as chunks to png files"),
+    "save_txt": OptionInfo(False, "Create a text file next to every image with generation parameters."),
+    "save_images_before_face_restoration": OptionInfo(False, "Save a copy of image before doing face restoration."),
+    "jpeg_quality": OptionInfo(80, "Quality for saved jpeg images", gr.Slider, {"minimum": 1, "maximum": 100, "step": 1}),
+    "export_for_4chan": OptionInfo(True, "If PNG image is larger than 4MB or any dimension is larger than 4000, downscale and save copy as JPG"),
+
+    "use_original_name_batch": OptionInfo(False, "Use original name for output filename during batch process in extras tab"),
+    "save_selected_only": OptionInfo(True, "When using 'Save' button, only save a single selected image"),
+    "do_not_add_watermark": OptionInfo(False, "Do not add watermark to images"),
+}))
+
+options_templates.update(options_section(('saving-paths', "Paths for saving"), {
+    "outdir_samples": OptionInfo("", "Output directory for images; if empty, defaults to three directories below", component_args=hide_dirs),
+    "outdir_txt2img_samples": OptionInfo("outputs/txt2img-images", 'Output directory for txt2img images', component_args=hide_dirs),
+    "outdir_img2img_samples": OptionInfo("outputs/img2img-images", 'Output directory for img2img images', component_args=hide_dirs),
+    "outdir_extras_samples": OptionInfo("outputs/extras-images", 'Output directory for images from extras tab', component_args=hide_dirs),
+    "outdir_grids": OptionInfo("", "Output directory for grids; if empty, defaults to two directories below", component_args=hide_dirs),
+    "outdir_txt2img_grids": OptionInfo("outputs/txt2img-grids", 'Output directory for txt2img grids', component_args=hide_dirs),
+    "outdir_img2img_grids": OptionInfo("outputs/img2img-grids", 'Output directory for img2img grids', component_args=hide_dirs),
+    "outdir_save": OptionInfo("log/images", "Directory for saving images using the Save button", component_args=hide_dirs),
+}))
+
+options_templates.update(options_section(('saving-to-dirs', "Saving to a directory"), {
+    "save_to_dirs": OptionInfo(False, "Save images to a subdirectory"),
+    "grid_save_to_dirs": OptionInfo(False, "Save grids to a subdirectory"),
+    "use_save_to_dirs_for_ui": OptionInfo(False, "When using \"Save\" button, save images to a subdirectory"),
+    "directories_filename_pattern": OptionInfo("", "Directory name pattern", component_args=hide_dirs),
+    "directories_max_prompt_words": OptionInfo(8, "Max prompt words for [prompt_words] pattern", gr.Slider, {"minimum": 1, "maximum": 20, "step": 1, **hide_dirs}),
+}))
+
+options_templates.update(options_section(('upscaling', "Upscaling"), {
+    "ESRGAN_tile": OptionInfo(192, "Tile size for ESRGAN upscalers. 0 = no tiling.", gr.Slider, {"minimum": 0, "maximum": 512, "step": 16}),
+    "ESRGAN_tile_overlap": OptionInfo(8, "Tile overlap, in pixels for ESRGAN upscalers. Low values = visible seam.", gr.Slider, {"minimum": 0, "maximum": 48, "step": 1}),
+    "realesrgan_enabled_models": OptionInfo(["R-ESRGAN x4+", "R-ESRGAN x4+ Anime6B"], "Select which Real-ESRGAN models to show in the web UI. (Requires restart)", gr.CheckboxGroup, lambda: {"choices": realesrgan_models_names()}),
+    "SWIN_tile": OptionInfo(192, "Tile size for all SwinIR.", gr.Slider, {"minimum": 16, "maximum": 512, "step": 16}),
+    "SWIN_tile_overlap": OptionInfo(8, "Tile overlap, in pixels for SwinIR. Low values = visible seam.", gr.Slider, {"minimum": 0, "maximum": 48, "step": 1}),
+    "ldsr_steps": OptionInfo(100, "LDSR processing steps. Lower = faster", gr.Slider, {"minimum": 1, "maximum": 200, "step": 1}),
+    "upscaler_for_img2img": OptionInfo(None, "Upscaler for img2img", gr.Dropdown, lambda: {"choices": [x.name for x in sd_upscalers]}),
+    "use_scale_latent_for_hires_fix": OptionInfo(False, "Upscale latent space image when doing hires. fix"),
+}))
+
+options_templates.update(options_section(('face-restoration', "Face restoration"), {
+    "face_restoration_model": OptionInfo(None, "Face restoration model", gr.Radio, lambda: {"choices": [x.name() for x in face_restorers]}),
+    "code_former_weight": OptionInfo(0.5, "CodeFormer weight parameter; 0 = maximum effect; 1 = minimum effect", gr.Slider, {"minimum": 0, "maximum": 1, "step": 0.01}),
+    "face_restoration_unload": OptionInfo(False, "Move face restoration model from VRAM into RAM after processing"),
+}))
+
+options_templates.update(options_section(('system', "System"), {
+    "memmon_poll_rate": OptionInfo(8, "VRAM usage polls per second during generation. Set to 0 to disable.", gr.Slider, {"minimum": 0, "maximum": 40, "step": 1}),
+    "samples_log_stdout": OptionInfo(False, "Always print all generation info to standard output"),
+    "multiple_tqdm": OptionInfo(True, "Add a second progress bar to the console that shows progress for an entire job."),
+}))
+
+options_templates.update(options_section(('training', "Training"), {
+    "unload_models_when_training": OptionInfo(False, "Move VAE and CLIP to RAM when training if possible. Saves VRAM."),
+    "dataset_filename_word_regex": OptionInfo("", "Filename word regex"),
+    "dataset_filename_join_string": OptionInfo(" ", "Filename join string"),
+    "training_image_repeats_per_epoch": OptionInfo(1, "Number of repeats for a single input image per epoch; used only for displaying epoch number", gr.Number, {"precision": 0}),
+    "training_write_csv_every": OptionInfo(500, "Save an csv containing the loss to log directory every N steps, 0 to disable"),
+    "training_xattention_optimizations": OptionInfo(False, "Use cross attention optimizations while training"),
+}))
+
+options_templates.update(options_section(('sd', "Stable Diffusion"), {
+    "sd_model_checkpoint": OptionInfo(None, "Stable Diffusion checkpoint", gr.Dropdown, lambda: {"choices": modules.sd_models.checkpoint_tiles()}, refresh=sd_models.list_models),
+    "sd_checkpoint_cache": OptionInfo(0, "Checkpoints to cache in RAM", gr.Slider, {"minimum": 0, "maximum": 10, "step": 1}),
+    "sd_hypernetwork": OptionInfo("None", "Hypernetwork", gr.Dropdown, lambda: {"choices": ["None"] + [x for x in hypernetworks.keys()]}, refresh=reload_hypernetworks),
+    "sd_hypernetwork_strength": OptionInfo(1.0, "Hypernetwork strength", gr.Slider, {"minimum": 0.0, "maximum": 1.0, "step": 0.001}),
+    "inpainting_mask_weight": OptionInfo(1.0, "Inpainting conditioning mask strength", gr.Slider, {"minimum": 0.0, "maximum": 1.0, "step": 0.01}),
+    "img2img_color_correction": OptionInfo(False, "Apply color correction to img2img results to match original colors."),
+    "save_images_before_color_correction": OptionInfo(False, "Save a copy of image before applying color correction to img2img results"),
+    "img2img_fix_steps": OptionInfo(False, "With img2img, do exactly the amount of steps the slider specifies (normally you'd do less with less denoising)."),
+    "enable_quantization": OptionInfo(False, "Enable quantization in K samplers for sharper and cleaner results. This may change existing seeds. Requires restart to apply."),
+    "enable_emphasis": OptionInfo(True, "Emphasis: use (text) to make model pay more attention to text and [text] to make it pay less attention"),
+    "use_old_emphasis_implementation": OptionInfo(False, "Use old emphasis implementation. Can be useful to reproduce old seeds."),
+    "enable_batch_seeds": OptionInfo(True, "Make K-diffusion samplers produce same images in a batch as when making a single image"),
+    "comma_padding_backtrack": OptionInfo(20, "Increase coherency by padding from the last comma within n tokens when using more than 75 tokens", gr.Slider, {"minimum": 0, "maximum": 74, "step": 1 }),
+    "filter_nsfw": OptionInfo(False, "Filter NSFW content"),
+    'CLIP_stop_at_last_layers': OptionInfo(1, "Stop At last layers of CLIP model", gr.Slider, {"minimum": 1, "maximum": 12, "step": 1}),
+    "random_artist_categories": OptionInfo([], "Allowed categories for random artists selection when using the Roll button", gr.CheckboxGroup, {"choices": artist_db.categories()}),
+}))
+
+options_templates.update(options_section(('interrogate', "Interrogate Options"), {
+    "interrogate_keep_models_in_memory": OptionInfo(False, "Interrogate: keep models in VRAM"),
+    "interrogate_use_builtin_artists": OptionInfo(True, "Interrogate: use artists from artists.csv"),
+    "interrogate_return_ranks": OptionInfo(False, "Interrogate: include ranks of model tags matches in results (Has no effect on caption-based interrogators)."),
+    "interrogate_clip_num_beams": OptionInfo(1, "Interrogate: num_beams for BLIP", gr.Slider, {"minimum": 1, "maximum": 16, "step": 1}),
+    "interrogate_clip_min_length": OptionInfo(24, "Interrogate: minimum description length (excluding artists, etc..)", gr.Slider, {"minimum": 1, "maximum": 128, "step": 1}),
+    "interrogate_clip_max_length": OptionInfo(48, "Interrogate: maximum description length", gr.Slider, {"minimum": 1, "maximum": 256, "step": 1}),
+    "interrogate_clip_dict_limit": OptionInfo(1500, "CLIP: maximum number of lines in text file (0 = No limit)"),
+    "interrogate_deepbooru_score_threshold": OptionInfo(0.5, "Interrogate: deepbooru score threshold", gr.Slider, {"minimum": 0, "maximum": 1, "step": 0.01}),
+    "deepbooru_sort_alpha": OptionInfo(True, "Interrogate: deepbooru sort alphabetically"),
+    "deepbooru_use_spaces": OptionInfo(False, "use spaces for tags in deepbooru"),
+    "deepbooru_escape": OptionInfo(True, "escape (\\) brackets in deepbooru (so they are used as literal brackets and not for emphasis)"),
+}))
+
+options_templates.update(options_section(('ui', "User interface"), {
+    "show_progressbar": OptionInfo(True, "Show progressbar"),
+    "show_progress_every_n_steps": OptionInfo(0, "Show image creation progress every N sampling steps. Set 0 to disable.", gr.Slider, {"minimum": 0, "maximum": 32, "step": 1}),
+    "show_progress_grid": OptionInfo(True, "Show previews of all images generated in a batch as a grid"),
+    "return_grid": OptionInfo(True, "Show grid in results for web"),
+    "do_not_show_images": OptionInfo(False, "Do not show any images in results for web"),
+    "add_model_hash_to_info": OptionInfo(True, "Add model hash to generation information"),
+    "add_model_name_to_info": OptionInfo(False, "Add model name to generation information"),
+    "disable_weights_auto_swap": OptionInfo(False, "When reading generation parameters from text into UI (from PNG info or pasted text), do not change the selected model/checkpoint."),
+    "send_seed": OptionInfo(True, "Send seed when sending prompt or image to other interface"),
+    "font": OptionInfo("", "Font for image grids that have text"),
+    "js_modal_lightbox": OptionInfo(True, "Enable full page image viewer"),
+    "js_modal_lightbox_initially_zoomed": OptionInfo(True, "Show images zoomed in by default in full page image viewer"),
+    "show_progress_in_title": OptionInfo(True, "Show generation progress in window title."),
+    'quicksettings': OptionInfo("sd_model_checkpoint", "Quicksettings list"),
+    'localization': OptionInfo("None", "Localization (requires restart)", gr.Dropdown, lambda: {"choices": ["None"] + list(localization.localizations.keys())}, refresh=lambda: localization.list_localizations(cmd_opts.localizations_dir)),
+}))
+
+options_templates.update(options_section(('sampler-params', "Sampler parameters"), {
+    "hide_samplers": OptionInfo([], "Hide samplers in user interface (requires restart)", gr.CheckboxGroup, lambda: {"choices": [x.name for x in sd_samplers.all_samplers]}),
+    "eta_ddim": OptionInfo(0.0, "eta (noise multiplier) for DDIM", gr.Slider, {"minimum": 0.0, "maximum": 1.0, "step": 0.01}),
+    "eta_ancestral": OptionInfo(1.0, "eta (noise multiplier) for ancestral samplers", gr.Slider, {"minimum": 0.0, "maximum": 1.0, "step": 0.01}),
+    "ddim_discretize": OptionInfo('uniform', "img2img DDIM discretize", gr.Radio, {"choices": ['uniform', 'quad']}),
+    's_churn': OptionInfo(0.0, "sigma churn", gr.Slider, {"minimum": 0.0, "maximum": 1.0, "step": 0.01}),
+    's_tmin':  OptionInfo(0.0, "sigma tmin",  gr.Slider, {"minimum": 0.0, "maximum": 1.0, "step": 0.01}),
+    's_noise': OptionInfo(1.0, "sigma noise", gr.Slider, {"minimum": 0.0, "maximum": 1.0, "step": 0.01}),
+    'eta_noise_seed_delta': OptionInfo(0, "Eta noise seed delta", gr.Number, {"precision": 0}),
+}))
+
+options_templates.update(options_section((None, "Hidden options"), {
+    "disabled_extensions": OptionInfo([], "Disable those extensions"),
+}))
+
+options_templates.update()
+
+
+class Options:
+    data = None
+    data_labels = options_templates
+    typemap = {int: float}
+
+    def __init__(self):
+        self.data = {k: v.default for k, v in self.data_labels.items()}
+
+    def __setattr__(self, key, value):
+        if self.data is not None:
+            if key in self.data or key in self.data_labels:
+                self.data[key] = value
+                return
+
+        return super(Options, self).__setattr__(key, value)
+
+    def __getattr__(self, item):
+        if self.data is not None:
+            if item in self.data:
+                return self.data[item]
+
+        if item in self.data_labels:
+            return self.data_labels[item].default
+
+        return super(Options, self).__getattribute__(item)
+
+    def save(self, filename):
+        with open(filename, "w", encoding="utf8") as file:
+            json.dump(self.data, file, indent=4)
+
+    def same_type(self, x, y):
+        if x is None or y is None:
+            return True
+
+        type_x = self.typemap.get(type(x), type(x))
+        type_y = self.typemap.get(type(y), type(y))
+
+        return type_x == type_y
+
+    def load(self, filename):
+        with open(filename, "r", encoding="utf8") as file:
+            self.data = json.load(file)
+
+        bad_settings = 0
+        for k, v in self.data.items():
+            info = self.data_labels.get(k, None)
+            if info is not None and not self.same_type(info.default, v):
+                print(f"Warning: bad setting value: {k}: {v} ({type(v).__name__}; expected {type(info.default).__name__})", file=sys.stderr)
+                bad_settings += 1
+
+        if bad_settings > 0:
+            print(f"The program is likely to not work with bad settings.\nSettings file: {filename}\nEither fix the file, or delete it and restart.", file=sys.stderr)
+
+    def onchange(self, key, func):
+        item = self.data_labels.get(key)
+        item.onchange = func
+
+        func()
+
+    def dumpjson(self):
+        d = {k: self.data.get(k, self.data_labels.get(k).default) for k in self.data_labels.keys()}
+        return json.dumps(d)
+
+    def add_option(self, key, info):
+        self.data_labels[key] = info
+
+    def reorder(self):
+        """reorder settings so that all items related to section always go together"""
+
+        section_ids = {}
+        settings_items = self.data_labels.items()
+        for k, item in settings_items:
+            if item.section not in section_ids:
+                section_ids[item.section] = len(section_ids)
+
+        self.data_labels = {k: v for k, v in sorted(settings_items, key=lambda x: section_ids[x[1].section])}
+
+
+opts = Options()
+if os.path.exists(config_filename):
+    opts.load(config_filename)
+
+sd_upscalers = []
+
+sd_model = None
+
+clip_model = None
+
+progress_print_out = sys.stdout
+
+
+class TotalTQDM:
+    def __init__(self):
+        self._tqdm = None
+
+    def reset(self):
+        self._tqdm = tqdm.tqdm(
+            desc="Total progress",
+            total=state.job_count * state.sampling_steps,
+            position=1,
+            file=progress_print_out
+        )
+
+    def update(self):
+        if not opts.multiple_tqdm or cmd_opts.disable_console_progressbars:
+            return
+        if self._tqdm is None:
+            self.reset()
+        self._tqdm.update()
+
+    def updateTotal(self, new_total):
+        if not opts.multiple_tqdm or cmd_opts.disable_console_progressbars:
+            return
+        if self._tqdm is None:
+            self.reset()
+        self._tqdm.total=new_total
+
+    def clear(self):
+        if self._tqdm is not None:
+            self._tqdm.close()
+            self._tqdm = None
+
+
+total_tqdm = TotalTQDM()
+
+mem_mon = modules.memmon.MemUsageMonitor("MemMon", device, opts)
+mem_mon.start()
+
+
+def listfiles(dirname):
+    filenames = [os.path.join(dirname, x) for x in sorted(os.listdir(dirname)) if not x.startswith(".")]
+    return [file for file in filenames if os.path.isfile(file)]